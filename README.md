--- conflicted
+++ resolved
@@ -38,13 +38,7 @@
   ```bash
   pip install torch torchvision transformers kubernetes
   ```
-<<<<<<< HEAD
-- System tools in your `PATH`:  
-  - `nvidia-smi`  
-  - `ping`  
-  - `ip`, `awk`  
-
----
+* **Tools**: Docker, kubectl, nvidia-smi, ping, ip, awk, lscpu
 
 ## INSTALL
 
@@ -81,118 +75,6 @@
 
 ---
 
-## USING THE TOOL
-
-### One-line via `curl`
-
-Fetch and execute the latest script:
-
-```bash
-curl -s https://raw.githubusercontent.com/<YOUR_USER>/gpu-benchmark/main/gpu_benchmark.py \
-  | python3 -
-```
-
-[Download the raw script ↗](https://raw.githubusercontent.com/<YOUR_USER>/gpu-benchmark/main/gpu_benchmark.py)
-
-### Using the Run Script (Recommended)
-
-```bash
-# Basic benchmark with default cost ($0.50/hour)
-./run.sh
-
-# Specify custom cost per hour
-./run.sh --cost_per_hour 1.20
-
-# Run environment matrix tests
-./run.sh --cost_per_hour 0.80 --env_matrix
-```
-
-### Using Make Commands
-
-```bash
-# Run with default settings
-make run
-
-# Run with custom cost
-make run COST=1.50
-
-# Run environment matrix tests
-make test
-
-# View all available commands
-make help
-```
-
-### Or run directly
-
-```bash
-python3 gpu_benchmark.py --cost_per_hour 0.50
-```
-
-### Docker Usage
-
-```bash
-# Build the Docker image
-make docker-build
-
-# Run in container
-make docker-run COST=0.75
-
-# Or manually
-docker build -t gpu-benchmark .
-docker run --gpus all --rm gpu-benchmark --cost_per_hour 0.50
-```
-
----
-
-## SAMPLE OUTPUT
-
-```text
-+----------------------------------------------+------------------+
-| Metric                                       | Value            |
-+----------------------------------------------+------------------+
-| GPU Utilization                              | 85 %             |
-| VRAM Usage                                   | 23.5 GB          |
-| CUDA Available                               | True             |
-| Disk Write Speed                             | 1234.56 MB/s     |
-| Disk Read Speed                              | 1450.78 MB/s     |
-| Network Bandwidth                            | 10.0 Gbps        |
-| Ping / Latency                               | 0.72 ms          |
-| Power Draw                                   | 250 W            |
-| Training Throughput                          | 512.00 samples/s |
-| Time per Epoch                               | 120.00 s         |
-| Final Loss                                   | 0.0450           |
-| Final Accuracy                               | 98.20 %          |
-| GPU-Hours to Convergence                     | 0.0333 GPU-hrs   |
-| Gradient Sync Time                           | 0.00 ms          |
-| Inference Latency                            | 1.50 ms          |
-| Inference Throughput                         | 6667.00 requests/sec |
-| Cold-Start Time                              | 35.00 ms         |
-| Model Size                                   | 1.20 GB          |
-| Memory Footprint                             | 0.05 GB          |
-| Power Efficiency                             | 12.30 TFLOPS/W   |
-| Determinism Check                            | True             |
-| Uptime                                       | 72.00 hrs        |
-| Error Rate                                   | 0 errors/hr      |
-| Throughput Std. Dev.                         | 2.50 %           |
-| Framework                                    | PyTorch          |
-| Precision Level                              | FP16             |
-| Driver Version                               | 535.54           |
-| CUDA Version                                 | 12.1             |
-| NCCL Version                                 | 2.18             |
-| cuDNN Version                                | 8.8              |
-| cuBLAS Version                               | 11.15            |
-| Kubernetes Support                           | True             |
-| Orchestration Tooling                        | kubectl,airflow  |
-| PCIe Version                                 | PCIe4.0          |
-| NVLink Bandwidth                             | N/A              |
-| InfiniBand Bandwidth                         | 200 Gbps         |
-| Fault Tolerance / MTTR                       | N/A              |
-+----------------------------------------------+------------------+
-```
-=======
-* **Tools**: Docker, kubectl, nvidia-smi, ping, ip, awk, lscpu
-
 ## Usage
 
 1. **Single-run**: benchmark current environment and cost metrics:
@@ -225,6 +107,56 @@
 * **Multi-GPU**: set `world_size` or use `torchrun` for multi-node scenarios.
 * **Env matrix**: update `images` list in `compare_envs()` for supported CUDA versions.
 
+### Using the Run Script (Recommended)
+
+```bash
+# Basic benchmark with default cost ($0.50/hour)
+./run.sh
+
+# Specify custom cost per hour
+./run.sh --cost_per_hour 1.20
+
+# Run environment matrix tests
+./run.sh --cost_per_hour 0.80 --env_matrix
+```
+
+### Using Make Commands
+
+```bash
+# Run with default settings
+make run
+
+# Run with custom cost
+make run COST=1.50
+
+# Run environment matrix tests
+make test
+
+# View all available commands
+make help
+```
+
+### Or run directly
+
+```bash
+python3 gpu_benchmark.py --cost_per_hour 0.50
+```
+
+### Docker Usage
+
+```bash
+# Build the Docker image
+make docker-build
+
+# Run in container
+make docker-run COST=0.75
+
+# Or manually
+docker build -t gpu-benchmark .
+docker run --gpus all --rm gpu-benchmark --cost_per_hour 0.50
+```
+
+---
 ## Sample Output
 
 === Summary: System Setup ===
@@ -334,5 +266,4 @@
 | Kubernetes CLI Installed             | True                |
 | Kubernetes CLI Version               | Client Version: v1.27.3 |
 | GPU Visibility in Container          | True                |
-+--------------------------------------+---------------------+
->>>>>>> b8f0e6d6
++--------------------------------------+---------------------+